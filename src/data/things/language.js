import {isLanguageCode} from '#validators';

import Thing, {
  externalFunction,
  flag,
  simpleString,
} from './thing.js';

import {Tag} from '#html';
import {isLanguageCode} from '#validators';

import CacheableObject from './cacheable-object.js';

export class Language extends Thing {
  static [Thing.getPropertyDescriptors] = () => ({
    // Update & expose

    // General language code. This is used to identify the language distinctly
    // from other languages (similar to how "Directory" operates in many data
    // objects).
    code: {
      flags: {update: true, expose: true},
      update: {validate: isLanguageCode},
    },

    // Human-readable name. This should be the language's own native name, not
    // localized to any other language.
    name: simpleString(),

    // Language code specific to JavaScript's Internationalization (Intl) API.
    // Usually this will be the same as the language's general code, but it
    // may be overridden to provide Intl constructors an alternative value.
    intlCode: {
      flags: {update: true, expose: true},
      update: {validate: isLanguageCode},
      expose: {
        dependencies: ['code'],
        transform: (intlCode, {code}) => intlCode ?? code,
      },
    },

    // Flag which represents whether or not to hide a language from general
    // access. If a language is hidden, its portion of the website will still
    // be built (with all strings localized to the language), but it won't be
    // included in controls for switching languages or the <link rel=alternate>
    // tags used for search engine optimization. This flag is intended for use
    // with languages that are currently in development and not ready for
    // formal release, or which are just kept hidden as "experimental zones"
    // for wiki development or content testing.
    hidden: flag(false),

    // Mapping of translation keys to values (strings). Generally, don't
    // access this object directly - use methods instead.
    strings: {
      flags: {update: true, expose: true},
      update: {validate: (t) => typeof t === 'object'},
      expose: {
        dependencies: ['inheritedStrings'],
        transform(strings, {inheritedStrings}) {
          if (strings || inheritedStrings) {
            return {...(inheritedStrings ?? {}), ...(strings ?? {})};
          } else {
            return null;
          }
        },
      },
    },

    // May be provided to specify "default" strings, generally (but not
    // necessarily) inherited from another Language object.
    inheritedStrings: {
      flags: {update: true, expose: true},
      update: {validate: (t) => typeof t === 'object'},
    },

    // Update only

<<<<<<< HEAD
    escapeHTML: externalFunction(),
=======
    escapeHTML: Thing.common.externalFunction({expose: true}),
>>>>>>> 44f1442b

    // Expose only

    intl_date: this.#intlHelper(Intl.DateTimeFormat, {full: true}),
    intl_number: this.#intlHelper(Intl.NumberFormat),
    intl_listConjunction: this.#intlHelper(Intl.ListFormat, {type: 'conjunction'}),
    intl_listDisjunction: this.#intlHelper(Intl.ListFormat, {type: 'disjunction'}),
    intl_listUnit: this.#intlHelper(Intl.ListFormat, {type: 'unit'}),
    intl_pluralCardinal: this.#intlHelper(Intl.PluralRules, {type: 'cardinal'}),
    intl_pluralOrdinal: this.#intlHelper(Intl.PluralRules, {type: 'ordinal'}),

    validKeys: {
      flags: {expose: true},

      expose: {
        dependencies: ['strings', 'inheritedStrings'],
        compute: ({strings, inheritedStrings}) =>
          Array.from(
            new Set([
              ...Object.keys(inheritedStrings ?? {}),
              ...Object.keys(strings ?? {}),
            ])
          ),
      },
    },

    strings_htmlEscaped: {
      flags: {expose: true},
      expose: {
        dependencies: ['strings', 'inheritedStrings', 'escapeHTML'],
        compute({strings, inheritedStrings, escapeHTML}) {
          if (!(strings || inheritedStrings) || !escapeHTML) return null;
          const allStrings = {...inheritedStrings, ...strings};
          return Object.fromEntries(
            Object.entries(allStrings).map(([k, v]) => [k, escapeHTML(v)])
          );
        },
      },
    },
  });

  static #intlHelper (constructor, opts) {
    return {
      flags: {expose: true},
      expose: {
        dependencies: ['code', 'intlCode'],
        compute: ({code, intlCode}) => {
          const constructCode = intlCode ?? code;
          if (!constructCode) return null;
          return Reflect.construct(constructor, [constructCode, opts]);
        },
      },
    };
  }

  $(key, args = {}) {
    return this.formatString(key, args);
  }

  assertIntlAvailable(property) {
    if (!this[property]) {
      throw new Error(`Intl API ${property} unavailable`);
    }
  }

  getUnitForm(value) {
    this.assertIntlAvailable('intl_pluralCardinal');
    return this.intl_pluralCardinal.select(value);
  }

  formatString(key, args = {}) {
    const strings = this.strings_htmlEscaped;

    if (!this.strings) {
      throw new Error(`Strings unavailable`);
    }

    if (!this.validKeys.includes(key)) {
      throw new Error(`Invalid key ${key} accessed`);
    }

    const template = this.strings[key];

    // Convert the keys on the args dict from camelCase to CONSTANT_CASE.
    // (This isn't an OUTRAGEOUSLY versatile algorithm for doing that, 8ut
    // like, who cares, dude?) Also, this is an array, 8ecause it's handy
    // for the iterating we're a8out to do. Also strip HTML from arguments
    // that are literal strings - real HTML content should always be proper
    // HTML objects (see html.js).
    const processedArgs =
      Object.entries(args).map(([k, v]) => [
        k.replace(/[A-Z]/g, '_$&').toUpperCase(),
        this.#sanitizeStringArg(v),
      ]);

    // Replacement time! Woot. Reduce comes in handy here!
    const output =
      processedArgs.reduce(
        (x, [k, v]) => x.replaceAll(`{${k}}`, v),
        template);

    // Post-processing: if any expected arguments *weren't* replaced, that
    // is almost definitely an error.
    if (output.match(/\{[A-Z_]+\}/)) {
      throw new Error(`Args in ${key} were missing - output: ${output}`);
    }

    // Last caveat: Wrap the output in an HTML tag so that it doesn't get
    // treated as unsanitized HTML if *it* gets passed as an argument to
    // *another* formatString call.
    return this.#wrapSanitized(output);
  }

  // Escapes HTML special characters so they're displayed as-are instead of
  // treated by the browser as a tag. This does *not* have an effect on actual
  // html.Tag objects, which are treated as sanitized by default (so that they
  // can be nested inside strings at all).
  #sanitizeStringArg(arg) {
    const escapeHTML = this.escapeHTML;

    if (!escapeHTML) {
      throw new Error(`escapeHTML unavailable`);
    }

    if (typeof arg !== 'string') {
      return arg.toString();
    }

    return escapeHTML(arg);
  }

  // Wraps the output of a formatting function in a no-name-nor-attributes
  // HTML tag, which will indicate to other calls to formatString that this
  // content is a string *that may contain HTML* and doesn't need to
  // sanitized any further. It'll still .toString() to just the string
  // contents, if needed.
  #wrapSanitized(output) {
    return new Tag(null, null, output);
  }

  // Similar to the above internal methods, but this one is public.
  // It should be used when embedding content that may not have previously
  // been sanitized directly into an HTML tag or template's contents.
  // The templating engine usually handles this on its own, as does passing
  // a value (sanitized or not) directly as an argument to formatString,
  // but if you used a custom validation function ({validate: v => v.isHTML}
  // instead of {type: 'string'} / {type: 'html'}) and are embedding the
  // contents of a slot directly, it should be manually sanitized with this
  // function first.
  sanitize(arg) {
    const escapeHTML = this.escapeHTML;

    if (!escapeHTML) {
      throw new Error(`escapeHTML unavailable`);
    }

    return (
      (typeof arg === 'string'
        ? new Tag(null, null, escapeHTML(arg))
        : arg));
  }

  formatDate(date) {
    this.assertIntlAvailable('intl_date');
    return this.intl_date.format(date);
  }

  formatDateRange(startDate, endDate) {
    this.assertIntlAvailable('intl_date');
    return this.intl_date.formatRange(startDate, endDate);
  }

  formatDuration(secTotal, {approximate = false, unit = false} = {}) {
    if (secTotal === 0) {
      return this.formatString('count.duration.missing');
    }

    const hour = Math.floor(secTotal / 3600);
    const min = Math.floor((secTotal - hour * 3600) / 60);
    const sec = Math.floor(secTotal - hour * 3600 - min * 60);

    const pad = (val) => val.toString().padStart(2, '0');

    const stringSubkey = unit ? '.withUnit' : '';

    const duration =
      hour > 0
        ? this.formatString('count.duration.hours' + stringSubkey, {
            hours: hour,
            minutes: pad(min),
            seconds: pad(sec),
          })
        : this.formatString('count.duration.minutes' + stringSubkey, {
            minutes: min,
            seconds: pad(sec),
          });

    return approximate
      ? this.formatString('count.duration.approximate', {duration})
      : duration;
  }

  formatIndex(value) {
    this.assertIntlAvailable('intl_pluralOrdinal');
    return this.formatString('count.index.' + this.intl_pluralOrdinal.select(value), {index: value});
  }

  formatNumber(value) {
    this.assertIntlAvailable('intl_number');
    return this.intl_number.format(value);
  }

  formatWordCount(value) {
    const num = this.formatNumber(
      value > 1000 ? Math.floor(value / 100) / 10 : value
    );

    const words =
      value > 1000
        ? this.formatString('count.words.thousand', {words: num})
        : this.formatString('count.words', {words: num});

    return this.formatString('count.words.withUnit.' + this.getUnitForm(value), {words});
  }

  // Conjunction list: A, B, and C
  formatConjunctionList(array) {
    this.assertIntlAvailable('intl_listConjunction');
    return this.#wrapSanitized(
      this.intl_listConjunction.format(
        array.map(item => this.#sanitizeStringArg(item))));
  }

  // Disjunction lists: A, B, or C
  formatDisjunctionList(array) {
    this.assertIntlAvailable('intl_listDisjunction');
    return this.#wrapSanitized(
      this.intl_listDisjunction.format(
        array.map(item => this.#sanitizeStringArg(item))));
  }

  // Unit lists: A, B, C
  formatUnitList(array) {
    this.assertIntlAvailable('intl_listUnit');
    return this.#wrapSanitized(
      this.intl_listUnit.format(
        array.map(item => this.#sanitizeStringArg(item))));
  }

  // Lists without separator: A B C
  formatListWithoutSeparator(array) {
    return this.#wrapSanitized(
      array.map(item => this.#sanitizeStringArg(item))
        .join(' '));
  }

  // File sizes: 42.5 kB, 127.2 MB, 4.13 GB, 998.82 TB
  formatFileSize(bytes) {
    if (!bytes) return '';

    bytes = parseInt(bytes);
    if (isNaN(bytes)) return '';

    const round = (exp) => Math.round(bytes / 10 ** (exp - 1)) / 10;

    if (bytes >= 10 ** 12) {
      return this.formatString('count.fileSize.terabytes', {
        terabytes: round(12),
      });
    } else if (bytes >= 10 ** 9) {
      return this.formatString('count.fileSize.gigabytes', {
        gigabytes: round(9),
      });
    } else if (bytes >= 10 ** 6) {
      return this.formatString('count.fileSize.megabytes', {
        megabytes: round(6),
      });
    } else if (bytes >= 10 ** 3) {
      return this.formatString('count.fileSize.kilobytes', {
        kilobytes: round(3),
      });
    } else {
      return this.formatString('count.fileSize.bytes', {bytes});
    }
  }
}

const countHelper = (stringKey, argName = stringKey) =>
  function(value, {unit = false} = {}) {
    return this.formatString(
      unit
        ? `count.${stringKey}.withUnit.` + this.getUnitForm(value)
        : `count.${stringKey}`,
      {[argName]: this.formatNumber(value)});
  };

// TODO: These are hard-coded. Is there a better way?
Object.assign(Language.prototype, {
  countAdditionalFiles: countHelper('additionalFiles', 'files'),
  countAlbums: countHelper('albums'),
  countArtworks: countHelper('artworks'),
  countFlashes: countHelper('flashes'),
  countCommentaryEntries: countHelper('commentaryEntries', 'entries'),
  countContributions: countHelper('contributions'),
  countCoverArts: countHelper('coverArts'),
  countTimesReferenced: countHelper('timesReferenced'),
  countTimesUsed: countHelper('timesUsed'),
  countTracks: countHelper('tracks'),
});<|MERGE_RESOLUTION|>--- conflicted
+++ resolved
@@ -1,15 +1,13 @@
+import {Tag} from '#html';
 import {isLanguageCode} from '#validators';
+
+import CacheableObject from './cacheable-object.js';
 
 import Thing, {
   externalFunction,
   flag,
   simpleString,
 } from './thing.js';
-
-import {Tag} from '#html';
-import {isLanguageCode} from '#validators';
-
-import CacheableObject from './cacheable-object.js';
 
 export class Language extends Thing {
   static [Thing.getPropertyDescriptors] = () => ({
@@ -75,11 +73,7 @@
 
     // Update only
 
-<<<<<<< HEAD
     escapeHTML: externalFunction(),
-=======
-    escapeHTML: Thing.common.externalFunction({expose: true}),
->>>>>>> 44f1442b
 
     // Expose only
 
@@ -198,7 +192,7 @@
   // html.Tag objects, which are treated as sanitized by default (so that they
   // can be nested inside strings at all).
   #sanitizeStringArg(arg) {
-    const escapeHTML = this.escapeHTML;
+    const escapeHTML = CacheableObject.getUpdateValue(this, 'escapeHTML');
 
     if (!escapeHTML) {
       throw new Error(`escapeHTML unavailable`);
@@ -230,7 +224,7 @@
   // contents of a slot directly, it should be manually sanitized with this
   // function first.
   sanitize(arg) {
-    const escapeHTML = this.escapeHTML;
+    const escapeHTML = CacheableObject.getUpdateValue(this, 'escapeHTML');
 
     if (!escapeHTML) {
       throw new Error(`escapeHTML unavailable`);
